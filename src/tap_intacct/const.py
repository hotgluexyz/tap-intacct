--- conflicted
+++ resolved
@@ -33,12 +33,9 @@
     'departments': ["DEPARTMENTID"],
     'audit_history': ["ID"],
     'locations': ["RECORDNO"],
-<<<<<<< HEAD
     'budget_details': ["RECORDNO"],
     'budget_list': ["RECORDNO"],
-=======
     'po_documents': ["RECORDNO"],
->>>>>>> c16aa16b
 }
 
 # List of available objects with their internal object-reference/endpoint name.
@@ -69,12 +66,9 @@
     "departments": "DEPARTMENT",
     "audit_history": "AUDITHISTORY",
     "locations": "LOCATION",
-<<<<<<< HEAD
     "budget_list": "GLBUDGETHEADER",
     "budget_details": "GLBUDGETITEM",
-=======
     "po_documents": "PODOCUMENT",
->>>>>>> c16aa16b
 }
 
 REP_KEYS = {
